#!/usr/bin/env python
# encoding: utf-8
#
# Copyright SAS Institute
#
#  Licensed under the Apache License, Version 2.0 (the License);
#  you may not use this file except in compliance with the License.
#  You may obtain a copy of the License at
#
#      http://www.apache.org/licenses/LICENSE-2.0
#
#  Unless required by applicable law or agreed to in writing, software
#  distributed under the License is distributed on an "AS IS" BASIS,
#  WITHOUT WARRANTIES OR CONDITIONS OF ANY KIND, either express or implied.
#  See the License for the specific language governing permissions and
#  limitations under the License.
#

''' Image analysis tools '''

import sys
import struct
import numpy as np
from typing import List, Dict
from warnings import warn
from swat import CASTable
from cvpy.base.ImageTable import ImageTable
from cvpy.utils.RandomNameGenerator import RandomNameGenerator
from enum import *


class NaturalImageTable(ImageTable):
    """
    Implement image processing functions.

     Parameters
     ----------
     table:
        Specifies the input table that contains image data.
     image:
        Specifies the name of the column that contains image binaries.
     dimension:
        Specifies the name of the column that contains dimensions of images.
     resolution:
        Specifies the name of the column that contains resolutions of images.
     imageFormat:
        Specifies the name of the column that contains formats of image binaries.
     path:
        Specifies the name of the column that contains file paths.
     label:
        Specifies the name of the column that contains labels of images.
     id:
        Specifies the name of the variable that identifies each image.
     size:
        Specifies the name of the column that contains byte lengths of image binaries.
     type:
        Specifies the name of the column that contains the image type.

     Returns
     -------
     :class:`Image`
    """

    def __init__(self, table: CASTable = None, image: str = None, dimension: str = None, resolution: str = None,
             imageFormat: str = None, path: str = None, label: str = None, id: str = None, size: str = None,
             type: str = None) -> None:
        super().__init__(table=table, image=image, dimension=dimension, resolution=resolution, imageFormat=imageFormat,
                        path=path, label=label, id=id, size=size, type=type)
        ## Load the actionsets
        self.connection.loadactionset('image')
        self.connection.loadactionset('fedsql')

    def mask_image(self, mask: ImageTable, decode: bool = False,
                   add_columns: List[str] = None, copy_vars: List[str] = None,
                   output_table_parms: Dict[str,str] = None) -> ImageTable:
        """
        Applies masking to an ImageTable.

        Parameters
        ------------
        mask : :class:`cvpy.ImageTable`
            Specifies the image table that will be used for masking.
        decode : :class:`bool`
            Specifies whether to decode the output image table.
        add_columns : :class:'List(str)'
            Specifies extra columns to add to the output table.
        copy_vars : :class:`List(str)`
            Specifies which columns to copy to the output image table.
        output_table_parms : :class:`Dict[str,str]`
            Specifies the parameters in the output image table.
        Returns
        ------------
        :class:`cvpy.ImageTable`
        """

<<<<<<< HEAD
        if not output_table_parms:
            output_table_parms = dict()

=======
>>>>>>> f1c53a0a
        # Create CAS Table
        if 'name' not in output_table_parms:
            output_table_parms['name'] = RandomNameGenerator().generate_name()
            
        cas_table = self.connection.CASTable(**output_table_parms)

        ###############################################
        ########### Mask Tbl Decoded ##################
        ###############################################
        if mask.has_decoded_images():

            # List of columns that will be alternated
            alter_columns = [dict(name=mask.image, rename="seg"),
                             dict(name=mask.dimension, rename="dim"),
                             dict(name=mask.resolution, rename="res"),
                             dict(name=mask.imageFormat, rename="form")]

            # SQL string to create the mask table
            fed_sql_str = f'''create table _images_to_mask_ {{options replace=true}} as 
                select a.seg, a.dim, a.res, a.form, b.* 
                from "{mask.table.name}" as a right join "{self.table.name}" as b 
                on a._id_=b._id_ '''

            # Dictionary for specifying information in our binary operation
            binary_operation_dict = dict(binaryOperationType="MASK_SPECIFIC",
                                         image="seg", 
                                         dimension="dim",
                                         resolution="res", 
                                         imageFormat="form")

        ###############################################
        ############# Mask Tbl Encoded ################
        ###############################################
        else:
            # List of columns that will be alternated
            alter_columns = [dict(name=mask.image, rename="seg")]

            # SQL string to create the mask table
            fed_sql_str = f'''create table _images_to_mask_ {{options replace=true}} as 
                select a.seg, b.* 
                from "{mask.table.name}" as a right join "{self.table.name}" as b 
                on a._id_=b._id_ '''

            # Dictionary for specifying information in our binary operation
            binary_operation_dict = dict(binaryOperationType="MASK_SPECIFIC", image="seg")

        ###############################################
        ############### Masking Step ##################
        ###############################################

        # Change column names so that we can merge tables
        self.connection.table.altertable(name=mask.table, columns=alter_columns)

        # Create Images to Mask Table
        _images_to_mask_ = self.connection.CASTable("_images_to_mask_", replace=True)

        # SQL Statement to join tables
        self.connection.fedsql.execdirect(fed_sql_str)

        # Masking step
        self.connection.image.processimages(
            table=_images_to_mask_,
            steps=[dict(step=dict(stepType="BINARY_OPERATION",
                                  binaryOperation=binary_operation_dict)
                        )],
            decode=decode,
            addColumns= add_columns,
            casout=cas_table.name,
            copyVars=copy_vars
        )

        # Delete our temporary table
        self.connection.table.dropTable(_images_to_mask_)
<<<<<<< HEAD
=======

        # Change column names in the ImageTable
        rename_columns()
>>>>>>> f1c53a0a

        return ImageTable(cas_table)<|MERGE_RESOLUTION|>--- conflicted
+++ resolved
@@ -31,7 +31,7 @@
 
 class NaturalImageTable(ImageTable):
     """
-    Implement image processing functions.
+    Implement natural image processing functions.
 
      Parameters
      ----------
@@ -58,7 +58,7 @@
 
      Returns
      -------
-     :class:`Image`
+     :class:`NaturalImageTable`
     """
 
     def __init__(self, table: CASTable = None, image: str = None, dimension: str = None, resolution: str = None,
@@ -93,12 +93,9 @@
         :class:`cvpy.ImageTable`
         """
 
-<<<<<<< HEAD
         if not output_table_parms:
             output_table_parms = dict()
 
-=======
->>>>>>> f1c53a0a
         # Create CAS Table
         if 'name' not in output_table_parms:
             output_table_parms['name'] = RandomNameGenerator().generate_name()
@@ -166,17 +163,11 @@
                         )],
             decode=decode,
             addColumns= add_columns,
-            casout=cas_table.name,
+            casout=cas_table,
             copyVars=copy_vars
         )
 
         # Delete our temporary table
         self.connection.table.dropTable(_images_to_mask_)
-<<<<<<< HEAD
-=======
-
-        # Change column names in the ImageTable
-        rename_columns()
->>>>>>> f1c53a0a
 
         return ImageTable(cas_table)