--- conflicted
+++ resolved
@@ -35,7 +35,6 @@
 
      Parameters
      ----------
-<<<<<<< HEAD
      table:
         Specifies the input table that contains image data.
      image:
@@ -56,10 +55,6 @@
         Specifies the name of the column that contains byte lengths of image binaries.
      type:
         Specifies the name of the column that contains the image type.
-=======
-     cas_session
-          Specifies the CAS session.
->>>>>>> 5e3993ca
 
      Returns
      -------
@@ -75,31 +70,9 @@
         self.connection.loadactionset('image')
         self.connection.loadactionset('fedsql')
 
-    @staticmethod
-    def __reverse(a, axis=0):
-
-        '''
-        Reverses a numpy array along a given axis.
-
-        Parameters
-        ----------
-        a : :class:`numpy.ndarray`
-            Specifies the array to be reversed.
-        axis : int
-            Specifies the axis along which the array should be reversed.
-
-        Returns
-        -------
-        :class:`numpy.ndarray`
-        '''
-
-        idx = [slice(None)] * len(a.shape)
-        idx[axis] = slice(None, None, -1)
-        return a[tuple(idx)]
-
     def mask_image(self, mask: ImageTable, decode: bool = False,
-                   add_columns: List(str) = None, copy_vars: List(str) = None,
-                   output_table_parms: Dict[str,str] = {}) -> ImageTable:
+                   add_columns: List[str] = None, copy_vars: List[str] = None,
+                   output_table_parms: Dict[str,str] = None) -> ImageTable:
         """
         Applies masking to an ImageTable.
 
@@ -120,15 +93,14 @@
         :class:`cvpy.ImageTable`
         """
 
-<<<<<<< HEAD
+        if not output_table_parms:
+            output_table_parms = dict()
+
         # Create CAS Table
         if 'name' not in output_table_parms:
             output_table_parms['name'] = RandomNameGenerator().generate_name()
             
         cas_table = self.connection.CASTable(**output_table_parms)
-=======
-        conn = self._cas_session
->>>>>>> 5e3993ca
 
         ###############################################
         ########### Mask Tbl Decoded ##################
@@ -144,7 +116,7 @@
             # SQL string to create the mask table
             fed_sql_str = f'''create table _images_to_mask_ {{options replace=true}} as 
                 select a.seg, a.dim, a.res, a.form, b.* 
-                from {mask.table.name} as a right join {self.image.table.name} as b 
+                from "{mask.table.name}" as a right join "{self.table.name}" as b 
                 on a._id_=b._id_ '''
 
             # Dictionary for specifying information in our binary operation
@@ -154,50 +126,27 @@
                                          resolution="res", 
                                          imageFormat="form")
 
-            # Mini method for renaming columns in ImageTable object
-            # *This step must be completed AFTER the alter table command*
-            def rename_columns():
-                mask.image = "seg"
-                mask.dimension = "dim"
-                mask.resolution = "res"
-                mask.imageFormat = "form"
-
         ###############################################
         ############# Mask Tbl Encoded ################
         ###############################################
         else:
-<<<<<<< HEAD
-=======
-            # Create CAS Table
-            if 'name' not in output_table_parms:
-                output_table_parms['name'] = RandomNameGenerator().generate_name()
-            
-            cas_table = conn.CASTable(**output_table_parms)
-
->>>>>>> 5e3993ca
             # List of columns that will be alternated
             alter_columns = [dict(name=mask.image, rename="seg")]
 
             # SQL string to create the mask table
             fed_sql_str = f'''create table _images_to_mask_ {{options replace=true}} as 
                 select a.seg, b.* 
-                from {mask.table.name} as a right join {self.image.table.name} as b 
+                from "{mask.table.name}" as a right join "{self.table.name}" as b 
                 on a._id_=b._id_ '''
 
             # Dictionary for specifying information in our binary operation
             binary_operation_dict = dict(binaryOperationType="MASK_SPECIFIC", image="seg")
-
-            # Mini method for renaming columns in ImageTable Object
-            # *This step must be completed AFTER the alter table command*
-            def rename_columns():
-                mask.image = "seg"
 
         ###############################################
         ############### Masking Step ##################
         ###############################################
 
         # Change column names so that we can merge tables
-<<<<<<< HEAD
         self.connection.table.altertable(name=mask.table, columns=alter_columns)
 
         # Create Images to Mask Table
@@ -208,36 +157,17 @@
 
         # Masking step
         self.connection.image.processimages(
-=======
-        conn.table.altertable(name=mask.table, columns=alter_columns)
-
-        # Create Images to Mask Table
-        _images_to_mask_ = conn.CASTable("_images_to_mask_", replace=True)
-
-        # SQL Statement to join tables
-        conn.fedsql.execdirect(fed_sql_str)
-
-        # Masking step
-        conn.image.processimages(
->>>>>>> 5e3993ca
             table=_images_to_mask_,
             steps=[dict(step=dict(stepType="BINARY_OPERATION",
                                   binaryOperation=binary_operation_dict)
                         )],
             decode=decode,
             addColumns= add_columns,
-            casout=cas_table,
+            casout=cas_table.name,
             copyVars=copy_vars
         )
 
         # Delete our temporary table
-<<<<<<< HEAD
         self.connection.table.dropTable(_images_to_mask_)
-=======
-        conn.table.dropTable(_images_to_mask_)
->>>>>>> 5e3993ca
-
-        # Change column names in the ImageTable
-        rename_columns()
 
         return ImageTable(cas_table)